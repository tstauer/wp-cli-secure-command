<?php

namespace WP_CLI_Secure\SubCommands;

use WP_CLI;
use WP_CLI_Secure\Exceptions\FileDoesNotExist;
use WP_CLI_Secure\Exceptions\FileIsNotReadable;
use WP_CLI_Secure\Exceptions\FileIsNotWritable;
use WP_CLI_Secure\Exceptions\RuleAlreadyExist;
use WP_CLI_Secure\FileManager;

class SubCommand {
    /**
     * @var bool Defines if output will be written to a file our to a stdout
     */
    public bool $output;

    /**
     * @var string Determines the server type for which we will write the rules
     */
    public string $serverType = 'apache';

    /**
     * @var string Custom file path, if passed as --path argument
     */
    public string $filePath;

    /**
     * @var string Defines a name of the rule which is going to be used to generate rule block
     */
    public string $ruleName;

    /**
     * @var mixed The content of the rule template file
     */
    public $ruleContent;

    /**
     * @var string Rule template name
     */
    public string $ruleTemplate;

    /**
     * @var string Message to output if command execution was successful
     */
    public string $successMessage;

    /**
     * @var string Message to output if --remove command execution was successful
     */
    public string $removalMessage;

    /**
     * @var array Command line arguments passed as $assoc_args
     */
    private array $commandArguments;

    /**
     * Default file name for Apache server type
     */
    private const APACHE_FILE = '.htaccess';

    /**
     * Default file name for nginx server type
     */
    private const NGINX_FILE = 'nginx.conf';

    /**
     * @param array  $arguments The $assoc_args passed with the command
     */
    public function __construct(array $arguments) {
        $this->commandArguments = $arguments;
        $this->output = $this->setOutput();
        $this->serverType = $this->setServerType();
        $this->filePath = $this->setFilePath();
        $this->ruleContent = $this->setRuleContent();
    }

    /**
     * @return bool
     */
    private function setOutput() : bool {
        return isset($this->commandArguments['output']) && $this->commandArguments['output'] === true;
    }

    /**
     * @return string
     */
    private function setServerType() : string {
        return $this->commandArguments['server'] ?? 'apache';
    }

    /**
     * @return string
     */
    private function setFilePath() : string {
        return $this->commandArguments['file-path'] ?? (($this->serverType === 'apache') ? self::APACHE_FILE : self::NGINX_FILE);
    }

    /**
     * Reads rule template file. Depending on output type, returns an array
     *
     * @return array
     */
<<<<<<< HEAD
    private function setRuleContent() : array {
=======
    private function setRuleContent() {
>>>>>>> 8607a6b9
        //Return an empty array in case when the executed command does not require a template
        if($this->ruleTemplate === '') {
            return [];
        }

        $templateFilePath = dirname(__DIR__) . DIRECTORY_SEPARATOR . 'Templates' . DIRECTORY_SEPARATOR . $this->serverType . DIRECTORY_SEPARATOR .
            $this->ruleTemplate . '.tpl';

        $result = [];
        $file = new \SplFileObject($templateFilePath);
        while(!$file->eof()) {
            $result[] = rtrim($file->current(), "\n");
            $file->next();
        }
        unset($file);

        return $result;
    }

    /**
     * Returns the output message
     *
     * @param string $type
     *
     * @return string
     * @todo I am not too happy about this
     */
    private function getOutputMessage(string $type = 'success') : string {
        $message = $this->{$type. 'Message'} ;

        if($this->serverType === 'nginx') {
            $message .= PHP_EOL . 'Since you are using nginx you need to restart web server manually. If you copied rules manually, this command will have no effect.';
        }

        return $message;
    }

    /**
     * Outputs the result of command execution
     *
     * @return void
     * @throws WP_CLI\ExitException
     */
    public function output() {
	    try {
		    $fileManager = new FileManager( $this->filePath );
		    if ( $this->output ) {
			    $content     = $fileManager->wrap( $this->ruleContent, 'block', $this->ruleName );
			    WP_CLI::line( implode( PHP_EOL, $content ) );
		    } else {
			    if ( isset( $this->commandArguments['remove'] ) && $this->commandArguments['remove'] === true ) {
				    //We need to remove the rule from file
				    $result = $fileManager->remove( $this->ruleName );

				    if ( $result ) {
					    WP_CLI::success( $this->getOutputMessage( 'removal' ) );
				    }
			    } else {
				    //Add the rule
				    $fileManager->add( $this->ruleContent, $this->ruleName );

				    WP_CLI::success( $this->getOutputMessage( 'success' ) );
			    }

		    }
	    } catch ( FileDoesNotExist | FileIsNotWritable | FileIsNotReadable $e ) {
		    WP_CLI::error( $e->getMessage() );
	    } catch ( RuleAlreadyExist $e ) {
		    WP_CLI::warning( $e->getMessage() );
	    }
    }
}<|MERGE_RESOLUTION|>--- conflicted
+++ resolved
@@ -102,11 +102,7 @@
      *
      * @return array
      */
-<<<<<<< HEAD
     private function setRuleContent() : array {
-=======
-    private function setRuleContent() {
->>>>>>> 8607a6b9
         //Return an empty array in case when the executed command does not require a template
         if($this->ruleTemplate === '') {
             return [];
